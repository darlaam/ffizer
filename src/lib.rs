--- conflicted
+++ resolved
@@ -37,6 +37,7 @@
 use std::fs;
 use std::path::PathBuf;
 
+
 #[derive(Debug, Clone, Builder)]
 #[builder(default)]
 #[builder(field(private))]
@@ -47,13 +48,9 @@
 }
 
 impl Ctx {
-<<<<<<< HEAD
     pub fn builder() -> CtxBuilder {
         CtxBuilder::default()
     }
-=======
-    pub fn builder() -> CtxBuilder {CtxBuilder::default()}
->>>>>>> f1a3cf91
 }
 
 impl Default for Ctx {
